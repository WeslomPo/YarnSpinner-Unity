﻿/*

The MIT License (MIT)

Copyright (c) 2015-2017 Secret Lab Pty. Ltd. and Yarn Spinner contributors.

Permission is hereby granted, free of charge, to any person obtaining a copy
of this software and associated documentation files (the "Software"), to deal
in the Software without restriction, including without limitation the rights
to use, copy, modify, merge, publish, distribute, sublicense, and/or sell
copies of the Software, and to permit persons to whom the Software is
furnished to do so, subject to the following conditions:

The above copyright notice and this permission notice shall be included in all
copies or substantial portions of the Software.

THE SOFTWARE IS PROVIDED "AS IS", WITHOUT WARRANTY OF ANY KIND, EXPRESS OR
IMPLIED, INCLUDING BUT NOT LIMITED TO THE WARRANTIES OF MERCHANTABILITY,
FITNESS FOR A PARTICULAR PURPOSE AND NONINFRINGEMENT. IN NO EVENT SHALL THE
AUTHORS OR COPYRIGHT HOLDERS BE LIABLE FOR ANY CLAIM, DAMAGES OR OTHER
LIABILITY, WHETHER IN AN ACTION OF CONTRACT, TORT OR OTHERWISE, ARISING FROM,
OUT OF OR IN CONNECTION WITH THE SOFTWARE OR THE USE OR OTHER DEALINGS IN THE
SOFTWARE.

*/

using UnityEngine;
using System.Collections;
using UnityEngine.UI;
using System.Text;
using System.Collections.Generic;

namespace Yarn.Unity {
    /// Displays dialogue lines to the player, and sends
    /// user choices back to the dialogue system.

    public class DialogueUI : Yarn.Unity.DialogueUIBehaviour
    {

        /// The object that contains the dialogue and the options.
        /** This object will be enabled when conversation starts, and
         * disabled when it ends.
         */
        public GameObject dialogueContainer;

        /// How quickly to show the text, in seconds per character
        [Tooltip("How quickly to show the text, in seconds per character")]
        public float textSpeed = 0.025f;

        /// The buttons that let the user choose an option
        public List<Button> optionButtons;

        // When true, the user has indicated that they want to proceed to
        // the next line.
        private bool userRequestedNextLine = false;

        // The method that we should call when the user has chosen an
        // option. Externally provided by the DialogueRunner.
        private System.Action<int> currentOptionSelectionHandler;

        private bool waitingForVoiceoverFinish = false;

        // When true, the DialogueRunner is waiting for the user to press
        // one of the option buttons.
        private bool waitingForOptionSelection = false;     

        public UnityEngine.Events.UnityEvent onDialogueStart;

        public UnityEngine.Events.UnityEvent onDialogueEnd;  

        public UnityEngine.Events.UnityEvent onLineStart;
        public UnityEngine.Events.UnityEvent onLineFinishDisplaying;
        public DialogueRunner.StringUnityEvent onLineUpdate;
        public UnityEngine.Events.UnityEvent onLineEnd;

        public UnityEngine.Events.UnityEvent onOptionsStart;
        public UnityEngine.Events.UnityEvent onOptionsEnd;

        public DialogueRunner.StringUnityEvent onCommand;
        
        void Awake ()
        {
            // Start by hiding the container
            if (dialogueContainer != null)
                dialogueContainer.SetActive(false);

            foreach (var button in optionButtons) {
                button.gameObject.SetActive (false);
            }
        }

        public override Dialogue.HandlerExecutionType RunLine (Yarn.Line line, IDictionary<string,string> strings, System.Action onComplete)
        {
            // Start displaying the line; it will call onComplete later
            // which will tell the dialogue to continue
            StartCoroutine(DoRunLine(line, strings, onComplete));
            return Dialogue.HandlerExecutionType.PauseExecution;
        }

        /// Show a line of dialogue, gradually        
        private IEnumerator DoRunLine(Yarn.Line line, IDictionary<string,string> strings, System.Action onComplete) {
            onLineStart?.Invoke();

            userRequestedNextLine = false;
            
            if (strings.TryGetValue(line.ID, out var text) == false) {
                Debug.LogWarning($"Line {line.ID} doesn't have any localised text.");
                text = line.ID;
            }

            if (textSpeed > 0.0f) {
                // Display the line one character at a time
                var stringBuilder = new StringBuilder ();

                foreach (char c in text) {
                    stringBuilder.Append (c);
                    onLineUpdate?.Invoke(stringBuilder.ToString ());
                    if (userRequestedNextLine) {
                        // We've requested a skip of the entire line.
                        // Display all of the text immediately.
                        onLineUpdate?.Invoke(text);
                        break;
                    }
                    yield return new WaitForSeconds (textSpeed);
                }
            } else {
                // Display the entire line immediately if textSpeed <= 0
                onLineUpdate?.Invoke(text);
            }

<<<<<<< HEAD
            // Wait for voice over to finish
            while (waitingForVoiceoverFinish) {
                yield return null;
            }

            waitingForLineContinue = true;
=======
            // We're now waiting for the player to move on to the next line
            userRequestedNextLine = false;
>>>>>>> c998abbf

            // Indicate to the rest of the game that the line has finished being delivered
            onLineFinishDisplaying?.Invoke();

            while (userRequestedNextLine == false) {
                yield return null;
            }

            // Avoid skipping lines if textSpeed == 0
            yield return new WaitForEndOfFrame();

            // Hide the text and prompt
            onLineEnd?.Invoke();

            onComplete();

        }

        public override void RunOptions (Yarn.OptionSet optionsCollection, IDictionary<string,string> strings, System.Action<int> selectOption) {
            StartCoroutine(DoRunOptions(optionsCollection, strings, selectOption));
        }

        /// Show a list of options, and wait for the player to make a
        /// selection.
        public  IEnumerator DoRunOptions (Yarn.OptionSet optionsCollection, IDictionary<string,string> strings, System.Action<int> selectOption)
        {
            // Do a little bit of safety checking
            if (optionsCollection.Options.Length > optionButtons.Count) {
                Debug.LogWarning("There are more options to present than there are" +
                                 "buttons to present them in. This will cause problems.");
            }

            // Display each option in a button, and make it visible
            int i = 0;

            waitingForOptionSelection = true;

            currentOptionSelectionHandler = selectOption;
            
            foreach (var optionString in optionsCollection.Options) {
                optionButtons [i].gameObject.SetActive (true);

                // When the button is selected, tell the dialogue about it
                optionButtons [i].onClick.RemoveAllListeners();
                optionButtons [i].onClick.AddListener(() => SelectOption(optionString.ID));

                if (strings.TryGetValue(optionString.Line.ID, out var optionText) == false) {
                    Debug.LogWarning($"Option {optionString.Line.ID} doesn't have any localised text");
                    optionText = optionString.Line.ID;
                }

                var unityText = optionButtons [i].GetComponentInChildren<Text> ();
                if (unityText != null) {
                    unityText.text = optionText;
                }

                var textMeshProText = optionButtons [i].GetComponentInChildren<TMPro.TMP_Text> ();
                if (textMeshProText != null) {
                    textMeshProText.text = optionText;
                }

                i++;
            }

            onOptionsStart?.Invoke();

            // Wait until the chooser has been used and then removed 
            while (waitingForOptionSelection) {
                yield return null;
            }

            
            // Hide all the buttons
            foreach (var button in optionButtons) {
                button.gameObject.SetActive (false);
            }

            onOptionsEnd?.Invoke();

        }

        /// Run an internal command.
        public override Dialogue.HandlerExecutionType RunCommand (Yarn.Command command, System.Action onComplete) {
            StartCoroutine(DoRunCommand(command, onComplete));
            return Dialogue.HandlerExecutionType.ContinueExecution;
        }

        public IEnumerator DoRunCommand (Yarn.Command command, System.Action onComplete)
        {
            // "Perform" the command
            Debug.Log ("Command: " + command.Text);

            yield break;
        }

        /// Called when the dialogue system has started running.
        public override void DialogueStarted ()
        {
            // Enable the dialogue controls.
            if (dialogueContainer != null)
                dialogueContainer.SetActive(true);

            onDialogueStart?.Invoke();            
        }

        /// Called when the dialogue system has finished running.
        public override void DialogueComplete ()
        {
            onDialogueEnd?.Invoke();

            // Hide the dialogue interface.
            if (dialogueContainer != null)
                dialogueContainer.SetActive(false);
            
        }

        public void MarkLineComplete() {
            userRequestedNextLine = true;
        }

        public void SelectOption(int index) {
            if (waitingForOptionSelection == false) {
                Debug.LogWarning("An option was selected, but the dialogue UI was not expecting it.");
                return;
            }
            waitingForOptionSelection = false;
            currentOptionSelectionHandler?.Invoke(index);
        }

        public override void VoiceoverFinished() {
            if (!waitingForVoiceoverFinish) {
                Debug.LogWarning($"{nameof(VoiceoverFinished)} was called, " +
                    $"but {nameof(DialogueRunner)} wasn't waiting for a voice " +
                    "over to finish.");
                return;
            }

            waitingForVoiceoverFinish = false;
        }

        public override void VoiceoverStartedSuccessfully() {
            if (waitingForVoiceoverFinish) {
                Debug.LogWarning($"{nameof(VoiceoverStartedSuccessfully)} was called, " +
                    $"but {nameof(DialogueRunner)} was already waiting for a voice " +
                    "over to finish.");
                return;
            }
            waitingForVoiceoverFinish = true;
        }

    }

}<|MERGE_RESOLUTION|>--- conflicted
+++ resolved
@@ -128,17 +128,13 @@
                 onLineUpdate?.Invoke(text);
             }
 
-<<<<<<< HEAD
             // Wait for voice over to finish
             while (waitingForVoiceoverFinish) {
                 yield return null;
             }
 
-            waitingForLineContinue = true;
-=======
             // We're now waiting for the player to move on to the next line
             userRequestedNextLine = false;
->>>>>>> c998abbf
 
             // Indicate to the rest of the game that the line has finished being delivered
             onLineFinishDisplaying?.Invoke();
